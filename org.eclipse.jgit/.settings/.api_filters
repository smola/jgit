<?xml version="1.0" encoding="UTF-8" standalone="no"?>
<component id="org.eclipse.jgit" version="2">
<<<<<<< HEAD
    <resource path="src/org/eclipse/jgit/lib/ReflogEntry.java" type="org.eclipse.jgit.lib.ReflogEntry">
        <filter comment="adding enum constant does not break binary compatibility" id="403767336">
            <message_arguments>
                <message_argument value="org.eclipse.jgit.lib.ReflogEntry"/>
                <message_argument value="PREFIX_CREATED"/>
            </message_arguments>
        </filter>
        <filter comment="adding enum constant does not break binary compatibility" id="403767336">
            <message_arguments>
                <message_argument value="org.eclipse.jgit.lib.ReflogEntry"/>
                <message_argument value="PREFIX_FAST_FORWARD"/>
            </message_arguments>
        </filter>
        <filter comment="adding enum constant does not break binary compatibility" id="403767336">
            <message_arguments>
                <message_argument value="org.eclipse.jgit.lib.ReflogEntry"/>
                <message_argument value="PREFIX_FORCED_UPDATE"/>
=======
    <resource path="META-INF/MANIFEST.MF">
        <filter id="924844039">
            <message_arguments>
                <message_argument value="4.8.1"/>
                <message_argument value="4.8.0"/>
            </message_arguments>
        </filter>
    </resource>
    <resource path="src/org/eclipse/jgit/lib/ConfigConstants.java" type="org.eclipse.jgit.lib.ConfigConstants">
        <filter id="336658481">
            <message_arguments>
                <message_argument value="org.eclipse.jgit.lib.ConfigConstants"/>
                <message_argument value="CONFIG_KEY_SUPPORTSATOMICFILECREATION"/>
            </message_arguments>
        </filter>
        <filter id="1141899266">
            <message_arguments>
                <message_argument value="4.5"/>
                <message_argument value="4.8"/>
                <message_argument value="CONFIG_KEY_SUPPORTSATOMICFILECREATION"/>
            </message_arguments>
        </filter>
    </resource>
    <resource path="src/org/eclipse/jgit/util/FS.java" type="org.eclipse.jgit.util.FS">
        <filter id="1141899266">
            <message_arguments>
                <message_argument value="4.5"/>
                <message_argument value="4.8"/>
                <message_argument value="createNewFile(File)"/>
>>>>>>> 4ac790fd
            </message_arguments>
        </filter>
        <filter id="1141899266">
            <message_arguments>
                <message_argument value="4.5"/>
                <message_argument value="4.8"/>
                <message_argument value="supportsAtomicCreateNewFile()"/>
            </message_arguments>
        </filter>
    </resource>
    <resource path="src/org/eclipse/jgit/merge/ResolveMerger.java" type="org.eclipse.jgit.merge.ResolveMerger">
        <filter comment="OSGi semantic versioning allows breaking implementors of an API in a minor version" id="338792546">
            <message_arguments>
                <message_argument value="org.eclipse.jgit.merge.ResolveMerger"/>
                <message_argument value="processEntry(CanonicalTreeParser, CanonicalTreeParser, CanonicalTreeParser, DirCacheBuildIterator, WorkingTreeIterator, boolean)"/>
            </message_arguments>
        </filter>
        <filter id="1141899266">
            <message_arguments>
                <message_argument value="3.5"/>
                <message_argument value="4.9"/>
                <message_argument value="processEntry(CanonicalTreeParser, CanonicalTreeParser, CanonicalTreeParser, DirCacheBuildIterator, WorkingTreeIterator, boolean)"/>
            </message_arguments>
        </filter>
        <filter id="1143996420">
            <message_arguments>
                <message_argument value="processEntry(CanonicalTreeParser, CanonicalTreeParser, CanonicalTreeParser, DirCacheBuildIterator, WorkingTreeIterator, boolean)"/>
            </message_arguments>
        </filter>
    </resource>
    <resource path="src/org/eclipse/jgit/transport/http/HttpConnection.java" type="org.eclipse.jgit.transport.http.HttpConnection">
        <filter id="403767336">
            <message_arguments>
                <message_argument value="org.eclipse.jgit.transport.http.HttpConnection"/>
                <message_argument value="HTTP_11_MOVED_TEMP"/>
            </message_arguments>
        </filter>
        <filter id="403767336">
            <message_arguments>
                <message_argument value="org.eclipse.jgit.transport.http.HttpConnection"/>
                <message_argument value="HTTP_MOVED_TEMP"/>
            </message_arguments>
        </filter>
        <filter id="403767336">
            <message_arguments>
                <message_argument value="org.eclipse.jgit.transport.http.HttpConnection"/>
                <message_argument value="HTTP_SEE_OTHER"/>
            </message_arguments>
        </filter>
    </resource>
</component><|MERGE_RESOLUTION|>--- conflicted
+++ resolved
@@ -1,6 +1,32 @@
 <?xml version="1.0" encoding="UTF-8" standalone="no"?>
 <component id="org.eclipse.jgit" version="2">
-<<<<<<< HEAD
+    <resource path="src/org/eclipse/jgit/lib/ConfigConstants.java" type="org.eclipse.jgit.lib.ConfigConstants">
+        <filter id="336658481">
+            <message_arguments>
+                <message_argument value="org.eclipse.jgit.lib.ConfigConstants"/>
+                <message_argument value="CONFIG_KEY_IN_CORE_LIMIT"/>
+            </message_arguments>
+        </filter>
+        <filter id="336658481">
+            <message_arguments>
+                <message_argument value="org.eclipse.jgit.lib.ConfigConstants"/>
+                <message_argument value="CONFIG_KEY_SUPPORTSATOMICFILECREATION"/>
+            </message_arguments>
+        </filter>
+        <filter id="336658481">
+            <message_arguments>
+                <message_argument value="org.eclipse.jgit.lib.ConfigConstants"/>
+                <message_argument value="CONFIG_MERGE_SECTION"/>
+            </message_arguments>
+        </filter>
+        <filter id="1141899266">
+            <message_arguments>
+                <message_argument value="4.5"/>
+                <message_argument value="4.9"/>
+                <message_argument value="CONFIG_KEY_SUPPORTSATOMICFILECREATION"/>
+            </message_arguments>
+        </filter>
+    </resource>
     <resource path="src/org/eclipse/jgit/lib/ReflogEntry.java" type="org.eclipse.jgit.lib.ReflogEntry">
         <filter comment="adding enum constant does not break binary compatibility" id="403767336">
             <message_arguments>
@@ -18,64 +44,6 @@
             <message_arguments>
                 <message_argument value="org.eclipse.jgit.lib.ReflogEntry"/>
                 <message_argument value="PREFIX_FORCED_UPDATE"/>
-=======
-    <resource path="META-INF/MANIFEST.MF">
-        <filter id="924844039">
-            <message_arguments>
-                <message_argument value="4.8.1"/>
-                <message_argument value="4.8.0"/>
-            </message_arguments>
-        </filter>
-    </resource>
-    <resource path="src/org/eclipse/jgit/lib/ConfigConstants.java" type="org.eclipse.jgit.lib.ConfigConstants">
-        <filter id="336658481">
-            <message_arguments>
-                <message_argument value="org.eclipse.jgit.lib.ConfigConstants"/>
-                <message_argument value="CONFIG_KEY_SUPPORTSATOMICFILECREATION"/>
-            </message_arguments>
-        </filter>
-        <filter id="1141899266">
-            <message_arguments>
-                <message_argument value="4.5"/>
-                <message_argument value="4.8"/>
-                <message_argument value="CONFIG_KEY_SUPPORTSATOMICFILECREATION"/>
-            </message_arguments>
-        </filter>
-    </resource>
-    <resource path="src/org/eclipse/jgit/util/FS.java" type="org.eclipse.jgit.util.FS">
-        <filter id="1141899266">
-            <message_arguments>
-                <message_argument value="4.5"/>
-                <message_argument value="4.8"/>
-                <message_argument value="createNewFile(File)"/>
->>>>>>> 4ac790fd
-            </message_arguments>
-        </filter>
-        <filter id="1141899266">
-            <message_arguments>
-                <message_argument value="4.5"/>
-                <message_argument value="4.8"/>
-                <message_argument value="supportsAtomicCreateNewFile()"/>
-            </message_arguments>
-        </filter>
-    </resource>
-    <resource path="src/org/eclipse/jgit/merge/ResolveMerger.java" type="org.eclipse.jgit.merge.ResolveMerger">
-        <filter comment="OSGi semantic versioning allows breaking implementors of an API in a minor version" id="338792546">
-            <message_arguments>
-                <message_argument value="org.eclipse.jgit.merge.ResolveMerger"/>
-                <message_argument value="processEntry(CanonicalTreeParser, CanonicalTreeParser, CanonicalTreeParser, DirCacheBuildIterator, WorkingTreeIterator, boolean)"/>
-            </message_arguments>
-        </filter>
-        <filter id="1141899266">
-            <message_arguments>
-                <message_argument value="3.5"/>
-                <message_argument value="4.9"/>
-                <message_argument value="processEntry(CanonicalTreeParser, CanonicalTreeParser, CanonicalTreeParser, DirCacheBuildIterator, WorkingTreeIterator, boolean)"/>
-            </message_arguments>
-        </filter>
-        <filter id="1143996420">
-            <message_arguments>
-                <message_argument value="processEntry(CanonicalTreeParser, CanonicalTreeParser, CanonicalTreeParser, DirCacheBuildIterator, WorkingTreeIterator, boolean)"/>
             </message_arguments>
         </filter>
     </resource>
@@ -99,4 +67,20 @@
             </message_arguments>
         </filter>
     </resource>
+    <resource path="src/org/eclipse/jgit/util/FS.java" type="org.eclipse.jgit.util.FS">
+        <filter id="1141899266">
+            <message_arguments>
+                <message_argument value="4.5"/>
+                <message_argument value="4.9"/>
+                <message_argument value="createNewFile(File)"/>
+            </message_arguments>
+        </filter>
+        <filter id="1141899266">
+            <message_arguments>
+                <message_argument value="4.5"/>
+                <message_argument value="4.9"/>
+                <message_argument value="supportsAtomicCreateNewFile()"/>
+            </message_arguments>
+        </filter>
+    </resource>
 </component>