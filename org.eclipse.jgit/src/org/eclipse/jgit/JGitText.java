--- conflicted
+++ resolved
@@ -364,11 +364,8 @@
 	/***/ public String renamesFindingByContent;
 	/***/ public String renamesFindingExact;
 	/***/ public String repositoryAlreadyExists;
-<<<<<<< HEAD
+	/***/ public String repositoryConfigFileInvalid;
 	/***/ public String repositoryIsRequired;
-=======
-	/***/ public String repositoryConfigFileInvalid;
->>>>>>> 12fe0f2d
 	/***/ public String repositoryNotFound;
 	/***/ public String repositoryState_applyMailbox;
 	/***/ public String repositoryState_bisecting;
