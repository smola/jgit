<?xml version="1.0" encoding="UTF-8"?>
<!--
   Copyright (C) 2009-2010, Matthias Sohn <matthias.sohn@sap.com>
   and other copyright owners as documented in the project's IP log.

   This program and the accompanying materials are made available
   under the terms of the Eclipse Distribution License v1.0 which
   accompanies this distribution, is reproduced below, and is
   available at http://www.eclipse.org/org/documents/edl-v10.php

   All rights reserved.

   Redistribution and use in source and binary forms, with or
   without modification, are permitted provided that the following
   conditions are met:

   - Redistributions of source code must retain the above copyright
     notice, this list of conditions and the following disclaimer.

   - Redistributions in binary form must reproduce the above
     copyright notice, this list of conditions and the following
     disclaimer in the documentation and/or other materials provided
     with the distribution.

   - Neither the name of the Eclipse Foundation, Inc. nor the
     names of its contributors may be used to endorse or promote
     products derived from this software without specific prior
     written permission.

   THIS SOFTWARE IS PROVIDED BY THE COPYRIGHT HOLDERS AND
   CONTRIBUTORS "AS IS" AND ANY EXPRESS OR IMPLIED WARRANTIES,
   INCLUDING, BUT NOT LIMITED TO, THE IMPLIED WARRANTIES
   OF MERCHANTABILITY AND FITNESS FOR A PARTICULAR PURPOSE
   ARE DISCLAIMED. IN NO EVENT SHALL THE COPYRIGHT OWNER OR
   CONTRIBUTORS BE LIABLE FOR ANY DIRECT, INDIRECT, INCIDENTAL,
   SPECIAL, EXEMPLARY, OR CONSEQUENTIAL DAMAGES (INCLUDING, BUT
   NOT LIMITED TO, PROCUREMENT OF SUBSTITUTE GOODS OR SERVICES;
   LOSS OF USE, DATA, OR PROFITS; OR BUSINESS INTERRUPTION) HOWEVER
   CAUSED AND ON ANY THEORY OF LIABILITY, WHETHER IN CONTRACT,
   STRICT LIABILITY, OR TORT (INCLUDING NEGLIGENCE OR OTHERWISE)
   ARISING IN ANY WAY OUT OF THE USE OF THIS SOFTWARE, EVEN IF
   ADVISED OF THE POSSIBILITY OF SUCH DAMAGE.
-->

<project xmlns="http://maven.apache.org/POM/4.0.0"
    xmlns:xsi="http://www.w3.org/2001/XMLSchema-instance"
    xsi:schemaLocation="http://maven.apache.org/POM/4.0.0 http://maven.apache.org/maven-v4_0_0.xsd">
  <modelVersion>4.0.0</modelVersion>

  <prerequisites>
    <maven>3.0</maven>
  </prerequisites>

  <groupId>org.eclipse.jgit</groupId>
  <artifactId>jgit.tycho.parent</artifactId>
  <version>0.8.0-SNAPSHOT</version>
  <packaging>pom</packaging>

  <name>JGit Tycho Parent (Incubation)</name>

  <properties>
<<<<<<< HEAD
    <tycho-version>0.7.0</tycho-version>
    <eclipse-site>http://download.eclipse.org/releases/ganymede</eclipse-site>
=======
    <tycho-version>0.8.0</tycho-version>
    <eclipse-site>http://download.eclipse.org/releases/galileo</eclipse-site>
>>>>>>> 5c377a8e
  </properties>

  <modules>
    <module>org.eclipse.jgit.feature</module>
    <module>org.eclipse.jgit.updatesite</module>
  </modules>

  <repositories>
    <repository>
      <id>ganymede</id>
      <layout>p2</layout>
      <url>${eclipse-site}</url>
    </repository>
  </repositories>

  <build>
    <plugins>
      <plugin>
        <groupId>org.sonatype.tycho</groupId>
        <artifactId>tycho-maven-plugin</artifactId>
        <version>${tycho-version}</version>
        <extensions>true</extensions>
      </plugin>
      <plugin>
        <groupId>org.sonatype.tycho</groupId>
        <artifactId>target-platform-configuration</artifactId>
        <version>${tycho-version}</version>
        <configuration>
          <resolver>p2</resolver>
        </configuration>
      </plugin>
    </plugins>
    <pluginManagement>
      <plugins>
        <plugin>
          <groupId>org.sonatype.tycho</groupId>
          <artifactId>maven-osgi-compiler-plugin</artifactId>
          <version>${tycho-version}</version>
          <configuration>
            <encoding>UTF-8</encoding>
          </configuration>
        </plugin>
        <plugin>
          <groupId>org.apache.maven.plugins</groupId>
          <artifactId>maven-resources-plugin</artifactId>
          <version>2.4.1</version>
          <configuration>
            <encoding>ISO-8859-1</encoding>
          </configuration>
        </plugin>
        <plugin>
          <groupId>org.sonatype.tycho</groupId>
          <artifactId>target-platform-configuration</artifactId>
          <version>${tycho-version}</version>
          <configuration>
            <resolver>p2</resolver>
            <pomDependencies>consider</pomDependencies>
          </configuration>
        </plugin>
      </plugins>
    </pluginManagement>
  </build>
</project>
<|MERGE_RESOLUTION|>--- conflicted
+++ resolved
@@ -59,13 +59,8 @@
   <name>JGit Tycho Parent (Incubation)</name>
 
   <properties>
-<<<<<<< HEAD
-    <tycho-version>0.7.0</tycho-version>
+    <tycho-version>0.8.0</tycho-version>
     <eclipse-site>http://download.eclipse.org/releases/ganymede</eclipse-site>
-=======
-    <tycho-version>0.8.0</tycho-version>
-    <eclipse-site>http://download.eclipse.org/releases/galileo</eclipse-site>
->>>>>>> 5c377a8e
   </properties>
 
   <modules>
